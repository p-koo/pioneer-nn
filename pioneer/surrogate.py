import torch
from torch.utils.data import DataLoader, TensorDataset


class ModelWrapper(torch.nn.Module):
    """Model wrapper for predictions and uncertainty estimation.
    
    This class wraps a PyTorch model (or ensemble of models) to provide a unified interface
    for making predictions and estimating uncertainties. It handles model loading, device 
    placement, and batched inference.
    
    Parameters
    ----------
    model : torch.nn.Module or list[torch.nn.Module]
        Single model or list of models for ensemble prediction
    predictor : Predictor
        Prediction method for generating outputs from model(s)
    uncertainty_method : UncertaintyMethod, optional
        Method for estimating prediction uncertainty, by default None
        
    Examples
    --------
    >>> model = ModelWrapper(
    ...     model=MyModel(),
    ...     predictor=ScalarPredictor(),
    ...     uncertainty_method=MCDropout()
    ... )
    >>> predictions = model.predict(sequences)
    >>> uncertainties = model.uncertainty(sequences)
    """
    def __init__(self, model, predictor, uncertainty_method=None, batch_size:int=32):
        super().__init__()
        self.model = model
        self.predictor = predictor
        self.uncertainty_method = uncertainty_method
        self.device = 'cuda' if torch.cuda.is_available() else 'cpu'
        self.batch_size=batch_size

    def forward(self, x: torch.Tensor) -> torch.Tensor:
        if isinstance(self.model, list):
            # Handle ensemble of models
            pred = torch.stack([
                self.predictor(m, x)
                for m in self.model
            ])
            # Average predictions across ensemble and move to CPU
            pred = pred.mean(dim=0)
        else:
            # Single model prediction
            pred = self.predictor(self.model, x)

        return(pred)

    def predict(self, x: torch.Tensor, auto_batch:bool=True) -> torch.Tensor:
        """Generate predictions using batched inference.
        
        This method handles both single model and ensemble prediction. For ensembles,
        predictions are averaged across all models.
        
        Parameters
        ----------
        x : torch.Tensor
            Input sequences of shape (N, A, L) where:
            N is batch size,
            A is alphabet size (e.g. 4 for DNA),
            L is sequence length
        
        auto_batch: bool
            If True, this method will automate batching. However this will tend to break gradients
            If False, this method will not autobatch but will retain gradients

        Returns
        -------
        torch.Tensor
            Model predictions of shape (N,) for single task
            or (N, T) for T tasks, where T is number of tasks
        """
        
        if not auto_batch:
            # Move batch to GPU
            x = x.to(self.device)
            pred = self(x)

        else:
            x = TensorDataset(x)
            dl = DataLoader(x, batch_size=self.batch_size)
            pred = []
            with torch.no_grad():
                for batch in dl:
                    batch = batch[0]
                    batch = batch.to(self.device)
                    pred.append(self(batch).cpu())
                pred = torch.cat(pred)
                
        return pred

    def uncertainty(self, x: torch.Tensor, auto_batch:bool=True) -> torch.Tensor:
        """Generate uncertainty estimates using batched inference.
        
        This method uses the specified uncertainty estimation method (e.g. MC Dropout,
        ensemble variance) to compute uncertainty scores for each input sequence.
        
        Parameters
        ----------
        x : torch.Tensor
            Input sequences of shape (N, A, L) where:
            N is batch size,
            A is alphabet size (e.g. 4 for DNA),
            L is sequence length
            
        Returns
        -------
        torch.Tensor
            Uncertainty scores of shape (N,), where higher values indicate
            greater prediction uncertainty
            
        Raises
        ------
        ValueError
            If no uncertainty method was specified during initialization
        """
        if self.uncertainty_method is None:
            raise ValueError("No uncertainty method specified")
        
        if not auto_batch:
            # Move batch to GPU
            x = x.to(self.device)
            uncertainty = self.uncertainty_method(self.model, x)

        else:
            x = TensorDataset(x)
            dl = DataLoader(x, batch_size=self.batch_size)
            uncertainty = []
            with torch.no_grad():
                for batch in dl:
                    batch = batch[0]
                    batch = batch.to(self.device)
                    uncertainty.append(self.uncertainty_method(self.model, batch).cpu())
                uncertainty = torch.cat(uncertainty)

<<<<<<< HEAD
=======
        return uncertainty


        
>>>>>>> ac524043
<|MERGE_RESOLUTION|>--- conflicted
+++ resolved
@@ -54,15 +54,12 @@
     def predict(self, x: torch.Tensor, auto_batch:bool=True) -> torch.Tensor:
         """Generate predictions using batched inference.
         
-        This method handles both single model and ensemble prediction. For ensembles,
-        predictions are averaged across all models.
-        
         Parameters
         ----------
         x : torch.Tensor
             Input sequences of shape (N, A, L) where:
             N is batch size,
-            A is alphabet size (e.g. 4 for DNA),
+            A is alphabet size,
             L is sequence length
         
         auto_batch: bool
@@ -73,7 +70,7 @@
         -------
         torch.Tensor
             Model predictions of shape (N,) for single task
-            or (N, T) for T tasks, where T is number of tasks
+            or (N, T) for T tasks
         """
         
         if not auto_batch:
@@ -138,10 +135,4 @@
                     uncertainty.append(self.uncertainty_method(self.model, batch).cpu())
                 uncertainty = torch.cat(uncertainty)
 
-<<<<<<< HEAD
-=======
-        return uncertainty
-
-
-        
->>>>>>> ac524043
+        return uncertainty